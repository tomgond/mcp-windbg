import os
import traceback
import glob
import winreg
from typing import Dict, Optional

from .cdb_session import CDBSession, CDBError
from .windbg_session import WinDbgSession

from mcp.shared.exceptions import McpError
from mcp.server import Server
from mcp.server.stdio import stdio_server
from mcp.types import (
    ErrorData,
    TextContent,
    Tool,
    INVALID_PARAMS,
    INTERNAL_ERROR,
)
from pydantic import BaseModel, Field, model_validator

# Dictionary to store CDB sessions keyed by dump file path
active_sessions: Dict[str, CDBSession] = {}

def get_local_dumps_path() -> Optional[str]:
    """Get the local dumps path from the Windows registry."""
    try:
        with winreg.OpenKey(
            winreg.HKEY_LOCAL_MACHINE,
            r"SOFTWARE\Microsoft\Windows\Windows Error Reporting\LocalDumps"
        ) as key:
            dump_folder, _ = winreg.QueryValueEx(key, "DumpFolder")
            if os.path.exists(dump_folder) and os.path.isdir(dump_folder):
                return dump_folder
    except (OSError, WindowsError):
        # Registry key might not exist or other issues
        pass
    
    # Default Windows dump location
    default_path = os.path.join(os.environ.get("LOCALAPPDATA", ""), "CrashDumps")
    if os.path.exists(default_path) and os.path.isdir(default_path):
        return default_path
        
    return None

class OpenWindbgDump(BaseModel):
    """Parameters for analyzing a crash dump."""
    dump_path: str = Field(description="Path to the Windows crash dump file")
    include_stack_trace: bool = Field(description="Whether to include stack traces in the analysis")
    include_modules: bool = Field(description="Whether to include loaded module information")
    include_threads: bool = Field(description="Whether to include thread information")


<<<<<<< HEAD
class AttachWindbgParams(BaseModel):
    """Attach to an already-running WinDbg instance that has
    windbg_mcp_plugin.js loaded and initialised with mcp_init.
    """
    timeout: int | None = Field(
        default=None,
        description="Optional timeout (in seconds) to wait for the attach handshake."
    )
    verbose: bool = Field(
        default=False,
        description="Emit verbose logging during the attach process."
    )
=======
class OpenWindbgRemote(BaseModel):
    """Parameters for connecting to a remote debug session."""
    connection_string: str = Field(description="Remote connection string (e.g., 'tcp:Port=5005,Server=192.168.0.100')")
    include_stack_trace: bool = Field(default=False, description="Whether to include stack traces in the analysis")
    include_modules: bool = Field(default=False, description="Whether to include loaded module information")
    include_threads: bool = Field(default=False, description="Whether to include thread information")
>>>>>>> 87424eb6


class RunWindbgCmdParams(BaseModel):
    """Parameters for executing a WinDBG command."""
<<<<<<< HEAD
    dump_path: Optional[str] = Field(
        default=None,
        description=("Path to the dump file *when talking to CDB*.  "
                     "Omit this when you have previously called `attach_windbg`.")
    )
=======
    dump_path: Optional[str] = Field(default=None, description="Path to the Windows crash dump file")
    connection_string: Optional[str] = Field(default=None, description="Remote connection string (e.g., 'tcp:Port=5005,Server=192.168.0.100')")
>>>>>>> 87424eb6
    command: str = Field(description="WinDBG command to execute")

    @model_validator(mode='after')
    def validate_connection_params(self):
        """Validate that exactly one of dump_path or connection_string is provided."""
        if not self.dump_path and not self.connection_string:
            raise ValueError("Either dump_path or connection_string must be provided")
        if self.dump_path and self.connection_string:
            raise ValueError("dump_path and connection_string are mutually exclusive")
        return self


class CloseWindbgDumpParams(BaseModel):
    """Parameters for unloading a crash dump."""
    dump_path: str = Field(description="Path to the Windows crash dump file to unload")


class CloseWindbgRemoteParams(BaseModel):
    """Parameters for closing a remote debugging connection."""
    connection_string: str = Field(description="Remote connection string to close")


class ListWindbgDumpsParams(BaseModel):
    """Parameters for listing crash dumps in a directory."""
    directory_path: Optional[str] = Field(
        default=None,
        description="Directory path to search for dump files. If not specified, will use the configured dump path from registry."
    )
    recursive: bool = Field(
        default=False,
        description="Whether to search recursively in subdirectories"
    )


def get_or_create_session(
    dump_path: Optional[str] = None,
    connection_string: Optional[str] = None,
    cdb_path: Optional[str] = None,
    symbols_path: Optional[str] = None,
    timeout: int = 30,
    verbose: bool = False
) -> CDBSession:
    """Get an existing CDB session or create a new one."""
    if not dump_path and not connection_string:
        raise ValueError("Either dump_path or connection_string must be provided")
    if dump_path and connection_string:
        raise ValueError("dump_path and connection_string are mutually exclusive")
    
    # Create session identifier
    if dump_path:
        session_id = os.path.abspath(dump_path)
    else:
        session_id = f"remote:{connection_string}"
    
    if session_id not in active_sessions or active_sessions[session_id] is None:
        try:
            session = CDBSession(
                dump_path=dump_path,
                remote_connection=connection_string,
                cdb_path=cdb_path,
                symbols_path=symbols_path,
                timeout=timeout,
                verbose=verbose
            )
            active_sessions[session_id] = session
            return session
        except Exception as e:
            raise McpError(ErrorData(
                code=INTERNAL_ERROR,
                message=f"Failed to create CDB session: {str(e)}"
            ))
    
    return active_sessions[session_id]


def unload_session(dump_path: Optional[str] = None, connection_string: Optional[str] = None) -> bool:
    """Unload and clean up a CDB session."""
    if not dump_path and not connection_string:
        return False
    if dump_path and connection_string:
        return False
    
    # Create session identifier
    if dump_path:
        session_id = os.path.abspath(dump_path)
    else:
        session_id = f"remote:{connection_string}"
    
    if session_id in active_sessions and active_sessions[session_id] is not None:
        try:
            active_sessions[session_id].shutdown()
            del active_sessions[session_id]
            return True
        except Exception:
            return False
    
    return False


def execute_common_analysis_commands(session: CDBSession) -> dict:
    """
    Execute common analysis commands and return the results.
    
    Returns a dictionary with the results of various analysis commands.
    """
    results = {}
    
    try:
        results["info"] = session.send_command(".lastevent")
        results["exception"] = session.send_command("!analyze -v")
        results["modules"] = session.send_command("lm")
        results["threads"] = session.send_command("~")
    except CDBError as e:
        results["error"] = str(e)
    
    return results


# -----------------------------------------------------------------
# Attach to a running WinDbg-JS session
# -----------------------------------------------------------------
def handle_attach_windbg(
    arguments: dict,
    *,
    timeout: int,
    verbose: bool,
) -> list[TextContent]:
    """
    Attach to an existing WinDbg instance that has `windbg_mcp_plugin.js`
    loaded and initialised with `mcp_init`.

    The JS plug-in drops a temp JSON file (windbg_mcp_<id>.json) that the
    Python side polls for; creating a WinDbgSession with dump_path=None
    triggers that handshake.
    """
    # WinDbg support may be optional – fail gracefully if the import failed
    if WinDbgSession is None:                                   # set in the top-level try/except
        raise McpError(ErrorData(
            code=INTERNAL_ERROR,
            message="WinDbg support is not available (WinDbgSession import failed)"
        ))

    # Parse optional params (timeout / verbose) – both are optional
    params = AttachWindbgParams(**arguments)

    # Always use the same key in the registry so we re-use the session
    key = "__windbg_attach__"

    try:
        if key not in active_sessions or active_sessions[key] is None:
            # Create a *new* attach-mode session (dump_path=None)
            session = WinDbgSession(
                dump_path=None,
                timeout=params.timeout or timeout,
                verbose=params.verbose or verbose,
            )
            active_sessions[key] = session
        else:
            session = active_sessions[key]

        banner = (
            f"[V] Attached to WinDbg session **{getattr(session, 'session_id', 'unknown')}**\n\n"
            f"You can now use `run_windbg_cmd` to execute debugger commands."
        )
        return [TextContent(type="text", text=banner)]

    except Exception as e:                                      # pragma: no cover
        raise McpError(ErrorData(
            code=INTERNAL_ERROR,
            message=f"Failed to attach to WinDbg: {e}"
        ))

async def serve(
    cdb_path: Optional[str] = None,
    symbols_path: Optional[str] = None,
    timeout: int = 30,
    verbose: bool = False,
) -> None:
    """Run the WinDBG MCP server.

    Args:
        cdb_path: Optional custom path to cdb.exe
        symbols_path: Optional custom symbols path
        timeout: Command timeout in seconds
        verbose: Whether to enable verbose output
    """
    server = Server("mcp-windbg")
    
    @server.list_tools()
    async def list_tools() -> list[Tool]:
        return [
            Tool(
                name="open_windbg_dump",
                description="""
                Analyze a Windows crash dump file using WinDBG/CDB.
                This tool executes common WinDBG commands to analyze the crash dump and returns the results.
                """,
                inputSchema=OpenWindbgDump.model_json_schema(),
            ),
            Tool(
<<<<<<< HEAD
                name="attach_windbg",
                description="""
                Attach to a live WinDbg session that has 'windbg_mcp_plugin.js' loaded
                and initialised (via mcp_init).  Use this when you already have WinDbg
                open with a dump, TTD trace, or live target and simply want the MCP
                server to talk to that session instead of launching CDB.
                """,
                inputSchema=AttachWindbgParams.model_json_schema(),
=======
                name="open_windbg_remote",
                description="""
                Connect to a remote debugging session using WinDBG/CDB.
                This tool establishes a remote debugging connection and allows you to analyze the target process.
                """,
                inputSchema=OpenWindbgRemote.model_json_schema(),
>>>>>>> 87424eb6
            ),
            Tool(
                name="run_windbg_cmd",
                description="""
                Execute a specific WinDBG command on a loaded crash dump or remote session.
                This tool allows you to run any WinDBG command and get the output.
                """,
                inputSchema=RunWindbgCmdParams.model_json_schema(),
            ),
            Tool(
                name="close_windbg_dump",
                description="""
                Unload a crash dump and release resources.
                Use this tool when you're done analyzing a crash dump to free up resources.
                """,
                inputSchema=CloseWindbgDumpParams.model_json_schema(),
            ),
            Tool(
                name="close_windbg_remote",
                description="""
                Close a remote debugging connection and release resources.
                Use this tool when you're done with a remote debugging session to free up resources.
                """,
                inputSchema=CloseWindbgRemoteParams.model_json_schema(),
            ),
            Tool(
                name="list_windbg_dumps",
                description="""
                List Windows crash dump files in the specified directory.
                This tool helps you discover available crash dumps that can be analyzed.
                """,
                inputSchema=ListWindbgDumpsParams.model_json_schema(),
            )
        ]

    @server.call_tool()
    async def call_tool(name, arguments: dict) -> list[TextContent]:
        try:
            if name == "open_windbg_dump":
                # Check if dump_path is missing or empty
                if "dump_path" not in arguments or not arguments.get("dump_path"):
                    local_dumps_path = get_local_dumps_path()
                    dumps_found_text = ""
                    
                    if local_dumps_path:
                        # Find dump files in the local dumps directory
                        search_pattern = os.path.join(local_dumps_path, "*.*dmp")
                        dump_files = glob.glob(search_pattern)
                        
                        if dump_files:
                            dumps_found_text = f"\n\nI found {len(dump_files)} crash dump(s) in {local_dumps_path}:\n\n"
                            for i, dump_file in enumerate(dump_files[:10]):  # Limit to 10 dumps to avoid clutter
                                try:
                                    size_mb = round(os.path.getsize(dump_file) / (1024 * 1024), 2)
                                except (OSError, IOError):
                                    size_mb = "unknown"
                                
                                dumps_found_text += f"{i+1}. {dump_file} ({size_mb} MB)\n"
                                
                            if len(dump_files) > 10:
                                dumps_found_text += f"\n... and {len(dump_files) - 10} more dump files.\n"
                                
                            dumps_found_text += "\nYou can analyze one of these dumps by specifying its path."
                    
                    return [TextContent(
                        type="text",
                        text=f"Please provide a path to a crash dump file to analyze.{dumps_found_text}\n\n"
                              f"You can use the 'list_windbg_dumps' tool to discover available crash dumps."
                    )]
                
                args = OpenWindbgDump(**arguments)
                session = get_or_create_session(
                    dump_path=args.dump_path, cdb_path=cdb_path, symbols_path=symbols_path, timeout=timeout, verbose=verbose
                )
                
                results = []
                
                crash_info = session.send_command(".lastevent")
                results.append("### Crash Information\n```\n" + "\n".join(crash_info) + "\n```\n\n")
                
                # Run !analyze -v
                analysis = session.send_command("!analyze -v")
                results.append("### Crash Analysis\n```\n" + "\n".join(analysis) + "\n```\n\n")
                
                # Optional
                if args.include_stack_trace:
                    stack = session.send_command("kb")
                    results.append("### Stack Trace\n```\n" + "\n".join(stack) + "\n```\n\n")
                
                if args.include_modules:
                    modules = session.send_command("lm")
                    results.append("### Loaded Modules\n```\n" + "\n".join(modules) + "\n```\n\n")
                
                if args.include_threads:
                    threads = session.send_command("~")
                    results.append("### Threads\n```\n" + "\n".join(threads) + "\n```\n\n")
                
                return [TextContent(type="text", text="".join(results))]
            
            elif name == "open_windbg_remote":
                args = OpenWindbgRemote(**arguments)
                session = get_or_create_session(
                    connection_string=args.connection_string, cdb_path=cdb_path, symbols_path=symbols_path, timeout=timeout, verbose=verbose
                )
                
                results = []
                
                # Get target information for remote debugging
                target_info = session.send_command("!peb")
                results.append("### Target Process Information\n```\n" + "\n".join(target_info) + "\n```\n\n")
                
                # Get current state
                current_state = session.send_command("r")
                results.append("### Current Registers\n```\n" + "\n".join(current_state) + "\n```\n\n")
                
                # Optional
                if args.include_stack_trace:
                    stack = session.send_command("kb")
                    results.append("### Stack Trace\n```\n" + "\n".join(stack) + "\n```\n\n")
                
                if args.include_modules:
                    modules = session.send_command("lm")
                    results.append("### Loaded Modules\n```\n" + "\n".join(modules) + "\n```\n\n")
                
                if args.include_threads:
                    threads = session.send_command("~")
                    results.append("### Threads\n```\n" + "\n".join(threads) + "\n```\n\n")

                return [TextContent(
                    type="text",
                    text="".join(results)
                )]

            elif name == "attach_windbg":
                return handle_attach_windbg(
                    arguments,
                    timeout=timeout,
                    verbose=verbose,
                )

            elif name == "run_windbg_cmd":
                args = RunWindbgCmdParams(**arguments)
<<<<<<< HEAD
                # ── decide which engine we target ─────────────────────────────
                if args.dump_path:
                    # Classic CDB flow (keyed by dump path)
                    session = get_or_create_session(
                        args.dump_path, cdb_path, symbols_path, timeout, verbose
                    )
                else:
                    # No dump_path -> expect exactly one attached WinDbg session
                    key = "__windbg_attach__"
                    session = active_sessions.get(key)
                    if session is None:
                        raise McpError(ErrorData(
                            code=INVALID_PARAMS,
                            message=("No dump_path provided and no active WinDbg "
                                     "attachment found.  Call `attach_windbg` first "
                                     "or supply a dump_path.")
                        ))
=======
                session = get_or_create_session(
                    dump_path=args.dump_path, connection_string=args.connection_string, 
                    cdb_path=cdb_path, symbols_path=symbols_path, timeout=timeout, verbose=verbose
                )
>>>>>>> 87424eb6
                output = session.send_command(args.command)
                
                return [TextContent(
                    type="text",
                    text=f"Command: {args.command}\n\nOutput:\n```\n" + "\n".join(output) + "\n```"
                )]
                
            elif name == "close_windbg_dump":
                args = CloseWindbgDumpParams(**arguments)
                success = unload_session(dump_path=args.dump_path)
                if success:
                    return [TextContent(
                        type="text",
                        text=f"Successfully unloaded crash dump: {args.dump_path}"
                    )]
                else:
                    return [TextContent(
                        type="text",
                        text=f"No active session found for crash dump: {args.dump_path}"
                    )]

            elif name == "close_windbg_remote":
                args = CloseWindbgRemoteParams(**arguments)
                success = unload_session(connection_string=args.connection_string)
                if success:
                    return [TextContent(
                        type="text",
                        text=f"Successfully closed remote connection: {args.connection_string}"
                    )]
                else:
                    return [TextContent(
                        type="text",
                        text=f"No active session found for remote connection: {args.connection_string}"
                    )]

            elif name == "list_windbg_dumps":
                args = ListWindbgDumpsParams(**arguments)
                
                if args.directory_path is None:
                    args.directory_path = get_local_dumps_path()
                    if args.directory_path is None:
                        raise McpError(ErrorData(
                            code=INVALID_PARAMS,
                            message="No directory path specified and no default dump path found in registry."
                        ))
                
                if not os.path.exists(args.directory_path) or not os.path.isdir(args.directory_path):
                    raise McpError(ErrorData(
                        code=INVALID_PARAMS,
                        message=f"Directory not found: {args.directory_path}"
                    ))
                
                # Determine search pattern based on recursion flag
                search_pattern = os.path.join(args.directory_path, "**", "*.*dmp") if args.recursive else os.path.join(args.directory_path, "*.*dmp")
                
                # Find all dump files
                dump_files = glob.glob(search_pattern, recursive=args.recursive)
                
                # Sort alphabetically for consistent results
                dump_files.sort()
                
                if not dump_files:
                    return [TextContent(
                        type="text",
                        text=f"No crash dump files (*.*dmp) found in {args.directory_path}"
                    )]
                
                # Format the results
                result_text = f"Found {len(dump_files)} crash dump file(s) in {args.directory_path}:\n\n"
                for i, dump_file in enumerate(dump_files):
                    # Get file size in MB
                    try:
                        size_mb = round(os.path.getsize(dump_file) / (1024 * 1024), 2)
                    except (OSError, IOError):
                        size_mb = "unknown"
                    
                    result_text += f"{i+1}. {dump_file} ({size_mb} MB)\n"
                
                return [TextContent(
                    type="text",
                    text=result_text
                )]
            
            raise McpError(ErrorData(
                code=INVALID_PARAMS,
                message=f"Unknown tool: {name}"
            ))
            
        except McpError:
            raise
        except Exception as e:
            traceback_str = traceback.format_exc()
            raise McpError(ErrorData(
                code=INTERNAL_ERROR,
                message=f"Error executing tool {name}: {str(e)}\n{traceback_str}"
            ))
            
    options = server.create_initialization_options()
    async with stdio_server() as (read_stream, write_stream):
        await server.run(read_stream, write_stream, options, raise_exceptions=True)

# Clean up function to ensure all sessions are closed when the server exits
def cleanup_sessions():
    """Close all active CDB sessions."""
    for dump_path, session in active_sessions.items():
        try:
            if session is not None:
                session.shutdown()
        except Exception:
            pass
    active_sessions.clear()

# Register cleanup on module exit
import atexit
atexit.register(cleanup_sessions)<|MERGE_RESOLUTION|>--- conflicted
+++ resolved
@@ -51,7 +51,14 @@
     include_threads: bool = Field(description="Whether to include thread information")
 
 
-<<<<<<< HEAD
+class OpenWindbgRemote(BaseModel):
+    """Parameters for connecting to a remote debug session."""
+    connection_string: str = Field(description="Remote connection string (e.g., 'tcp:Port=5005,Server=192.168.0.100')")
+    include_stack_trace: bool = Field(default=False, description="Whether to include stack traces in the analysis")
+    include_modules: bool = Field(default=False, description="Whether to include loaded module information")
+    include_threads: bool = Field(default=False, description="Whether to include thread information")
+
+
 class AttachWindbgParams(BaseModel):
     """Attach to an already-running WinDbg instance that has
     windbg_mcp_plugin.js loaded and initialised with mcp_init.
@@ -64,28 +71,16 @@
         default=False,
         description="Emit verbose logging during the attach process."
     )
-=======
-class OpenWindbgRemote(BaseModel):
-    """Parameters for connecting to a remote debug session."""
-    connection_string: str = Field(description="Remote connection string (e.g., 'tcp:Port=5005,Server=192.168.0.100')")
-    include_stack_trace: bool = Field(default=False, description="Whether to include stack traces in the analysis")
-    include_modules: bool = Field(default=False, description="Whether to include loaded module information")
-    include_threads: bool = Field(default=False, description="Whether to include thread information")
->>>>>>> 87424eb6
 
 
 class RunWindbgCmdParams(BaseModel):
     """Parameters for executing a WinDBG command."""
-<<<<<<< HEAD
     dump_path: Optional[str] = Field(
         default=None,
         description=("Path to the dump file *when talking to CDB*.  "
                      "Omit this when you have previously called `attach_windbg`.")
     )
-=======
-    dump_path: Optional[str] = Field(default=None, description="Path to the Windows crash dump file")
     connection_string: Optional[str] = Field(default=None, description="Remote connection string (e.g., 'tcp:Port=5005,Server=192.168.0.100')")
->>>>>>> 87424eb6
     command: str = Field(description="WinDBG command to execute")
 
     @model_validator(mode='after')
@@ -139,7 +134,7 @@
         session_id = os.path.abspath(dump_path)
     else:
         session_id = f"remote:{connection_string}"
-    
+
     if session_id not in active_sessions or active_sessions[session_id] is None:
         try:
             session = CDBSession(
@@ -173,7 +168,7 @@
         session_id = os.path.abspath(dump_path)
     else:
         session_id = f"remote:{connection_string}"
-    
+
     if session_id in active_sessions and active_sessions[session_id] is not None:
         try:
             active_sessions[session_id].shutdown()
@@ -286,7 +281,14 @@
                 inputSchema=OpenWindbgDump.model_json_schema(),
             ),
             Tool(
-<<<<<<< HEAD
+                name="open_windbg_remote",
+                description="""
+                Connect to a remote debugging session using WinDBG/CDB.
+                This tool establishes a remote debugging connection and allows you to analyze the target process.
+                """,
+                inputSchema=OpenWindbgRemote.model_json_schema(),
+            ),
+            Tool(
                 name="attach_windbg",
                 description="""
                 Attach to a live WinDbg session that has 'windbg_mcp_plugin.js' loaded
@@ -295,19 +297,11 @@
                 server to talk to that session instead of launching CDB.
                 """,
                 inputSchema=AttachWindbgParams.model_json_schema(),
-=======
-                name="open_windbg_remote",
-                description="""
-                Connect to a remote debugging session using WinDBG/CDB.
-                This tool establishes a remote debugging connection and allows you to analyze the target process.
-                """,
-                inputSchema=OpenWindbgRemote.model_json_schema(),
->>>>>>> 87424eb6
             ),
             Tool(
                 name="run_windbg_cmd",
                 description="""
-                Execute a specific WinDBG command on a loaded crash dump or remote session.
+                Execute a specific WinDBG command on a loaded crash dump, remote cdb session or remote session attached with .js script.
                 This tool allows you to run any WinDBG command and get the output.
                 """,
                 inputSchema=RunWindbgCmdParams.model_json_schema(),
@@ -401,32 +395,32 @@
                     results.append("### Threads\n```\n" + "\n".join(threads) + "\n```\n\n")
                 
                 return [TextContent(type="text", text="".join(results))]
-            
+
             elif name == "open_windbg_remote":
                 args = OpenWindbgRemote(**arguments)
                 session = get_or_create_session(
                     connection_string=args.connection_string, cdb_path=cdb_path, symbols_path=symbols_path, timeout=timeout, verbose=verbose
                 )
-                
+
                 results = []
-                
+
                 # Get target information for remote debugging
                 target_info = session.send_command("!peb")
                 results.append("### Target Process Information\n```\n" + "\n".join(target_info) + "\n```\n\n")
-                
+
                 # Get current state
                 current_state = session.send_command("r")
                 results.append("### Current Registers\n```\n" + "\n".join(current_state) + "\n```\n\n")
-                
+
                 # Optional
                 if args.include_stack_trace:
                     stack = session.send_command("kb")
                     results.append("### Stack Trace\n```\n" + "\n".join(stack) + "\n```\n\n")
-                
+
                 if args.include_modules:
                     modules = session.send_command("lm")
                     results.append("### Loaded Modules\n```\n" + "\n".join(modules) + "\n```\n\n")
-                
+
                 if args.include_threads:
                     threads = session.send_command("~")
                     results.append("### Threads\n```\n" + "\n".join(threads) + "\n```\n\n")
@@ -445,12 +439,12 @@
 
             elif name == "run_windbg_cmd":
                 args = RunWindbgCmdParams(**arguments)
-<<<<<<< HEAD
                 # ── decide which engine we target ─────────────────────────────
-                if args.dump_path:
+                if args.dump_path or args.connection_string:
                     # Classic CDB flow (keyed by dump path)
                     session = get_or_create_session(
-                        args.dump_path, cdb_path, symbols_path, timeout, verbose
+                        dump_path=args.dump_path, connection_string=args.connection_string,
+                        cdb_path=cdb_path, symbols_path=symbols_path, timeout=timeout, verbose=verbose
                     )
                 else:
                     # No dump_path -> expect exactly one attached WinDbg session
@@ -463,12 +457,6 @@
                                      "attachment found.  Call `attach_windbg` first "
                                      "or supply a dump_path.")
                         ))
-=======
-                session = get_or_create_session(
-                    dump_path=args.dump_path, connection_string=args.connection_string, 
-                    cdb_path=cdb_path, symbols_path=symbols_path, timeout=timeout, verbose=verbose
-                )
->>>>>>> 87424eb6
                 output = session.send_command(args.command)
                 
                 return [TextContent(
